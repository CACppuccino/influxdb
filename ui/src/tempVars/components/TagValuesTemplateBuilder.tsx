--- conflicted
+++ resolved
@@ -1,6 +1,5 @@
 import React, {PureComponent} from 'react'
 import _ from 'lodash'
-import {getDeep} from 'src/utils/wrappers'
 
 import {ErrorHandling} from 'src/shared/decorators/errors'
 import Dropdown from 'src/shared/components/Dropdown'
@@ -63,11 +62,7 @@
   }
 
   public render() {
-<<<<<<< HEAD
-    const {template, onChooseValue} = this.props
-=======
-    const {onUpdateDefaultTemplateValue} = this.props
->>>>>>> a2aa8859
+    const {template, onUpdateDefaultTemplateValue} = this.props
     const {
       databases,
       databasesStatus,
@@ -120,21 +115,10 @@
         <TemplateMetaQueryPreview
           items={template.values}
           loadingStatus={tagValuesStatus}
-<<<<<<< HEAD
-          onChoose={onChooseValue}
-=======
-          defaultValue={this.defaultValue}
           onUpdateDefaultTemplateValue={onUpdateDefaultTemplateValue}
->>>>>>> a2aa8859
         />
       </div>
     )
-  }
-
-  private get defaultValue(): string {
-    const {template} = this.props
-    const defaultTemplateValue = template.values.find(v => v.default)
-    return getDeep<string>(defaultTemplateValue, 'value', '')
   }
 
   private async loadDatabases(): Promise<void> {
