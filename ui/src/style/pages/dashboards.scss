/*
  Variables
  ------------------------------------------------------
*/
$dash-graph-heading: 30px;
$dash-graph-heading-context: $dash-graph-heading - 8px;
$dash-graph-options-arrow: 8px;

/*
  Animations
  ------------------------------------------------------
*/
@keyframes refreshingSpinnerA {
  0% { transform: translate(-50%,-50%) scale(1.75); background-color: $g7-graphite; }
  33% { transform: translate(-50%,-50%) scale(1,1); }
  66% { transform: translate(-50%,-50%) scale(1,1); }
  100% { transform: translate(-50%,-50%) scale(1,1); }
}
@keyframes refreshingSpinnerB {
  0% { transform: translate(-50%,-50%) scale(1,1); }
  33% { transform: translate(-50%,-50%) scale(1.75); background-color: $g7-graphite; }
  66% { transform: translate(-50%,-50%) scale(1,1); }
  100% { transform: translate(-50%,-50%) scale(1,1); }
}
@keyframes refreshingSpinnerC {
  0% { transform: translate(-50%,-50%) scale(1,1); }
  33% { transform: translate(-50%,-50%) scale(1,1); }
  66% { transform: translate(-50%,-50%) scale(1.75); background-color: $g7-graphite; }
  100% { transform: translate(-50%,-50%) scale(1,1); }
}

/*
  Default Dashboard Mode
  ------------------------------------------------------
*/
.cell-shell {
  background-color: $g3-castle;
  border-radius: $radius;
  border: 2px solid $g3-castle;
  transition-property: left, top, border-color, background-color;
}

.dashboard {
  .react-grid-item {
    @extend .cell-shell;
  }
  .graph-empty {
    background-color: transparent;
    position: absolute;
    width: 100%;
    height: 100%;
    top: 0;
    left: 0;
  }
}
.dashboard__empty {
  height: 100%;
  display: flex;
  flex-direction: column;
  justify-content: center;
  align-items: center;

  p {
    color: $g13-mist;
    font-size: 16px;
    font-weight: 500;
    margin-bottom: 20px;
  }
}
.dash-graph {
  position: absolute;
  width: 100%;
  height: 100%;
  top: 0;
  left: 0;
}
.dash-graph--container {
  user-select: none !important;
  -o-user-select: none !important;
  -moz-user-select: none !important;
  -webkit-user-select: none !important;
  background-color: transparent;
  position: absolute;
  width: 100%;
  height: calc(100% - #{$dash-graph-heading});
  top: $dash-graph-heading;
  left: 0;
  padding: 0;

  & > .dygraph {
    position: absolute;
    left: 0;
    top: 0;
    width: 100%;
    height: 100%;

  }
  & > .dygraph > .dygraph-child {
    position: absolute;
    width: 100%;
    height: 100%;
    padding: 8px 16px;
  }
  .graph-panel__refreshing {
    top: (-$dash-graph-heading + 5px) !important;
  }
}
.dash-graph--heading {
  user-select: none !important;
  -o-user-select: none !important;
  -moz-user-select: none !important;
  -webkit-user-select: none !important;
  background-color: transparent;
  position: absolute;
  top: 0;
  left: 0;
  width: 100%;
  height: $dash-graph-heading;
  margin: 0;
  display: flex;
  align-items: center;
  justify-content: space-between;
  border-radius: $radius-small;
  font-weight: 600;
  font-size: 13px;
  color: $g14-chromium;
  transition:
    color 0.25s ease,
    background-color 0.25s ease;
  &.dash-graph--heading-draggable:hover {
    cursor: move;
    background-color: $g5-pepper;
  }
}
.dash-graph--name-edit,
.dash-graph--name {
  font-size: 13px;
  font-weight: 600;
  border-radius: $radius;
  overflow: hidden;
  text-overflow: ellipsis;
  white-space: nowrap;
}
.dash-graph--name {
  height: $dash-graph-heading;
  line-height: $dash-graph-heading;
  width: calc(100% - 30px);
  padding-left: 16px;
  transition:
    color 0.25s ease,
    background-color 0.25s ease,
    border-color 0.25s ease;
}
input.form-control.dash-graph--name-edit {
  margin-left: 8px;
  padding: 0 6px;
  width: calc(100% - 42px);
  height: 26px !important;
  line-height: (26px - 4px) !important;
  position: relative;
  top: -1px; // Fix for slight offset
}
.dash-graph--custom-time {
  font-family: $code-font;
  color: $c-pool;
  background-color: $g2-kevlar;
  height: 24px;
  font-size: 10px;
  line-height: 24px;
  border-radius: 3px;
  padding: 0 7px;
  position: absolute;
  top: 3px;
  right: 30px;
}
.dash-graph--options {
  width: $dash-graph-heading;
  position: absolute;
<<<<<<< HEAD
  z-index: 1;
=======
>>>>>>> dcaabe10
  right: 0px;
  top: 0px;
  text-align: center;

  > .btn {
    background-color: transparent !important;
    padding: 0;
    margin: 4px 0;
    height: $dash-graph-heading-context;
    width: $dash-graph-heading-context;
    line-height: $dash-graph-heading-context;
    transition:
      background-color 0.25s ease,
      color 0.25s ease !important;

    &:hover {
      background-color: $g5-pepper !important;
      color: $g20-white;
    }
  }
}

.presentation-mode .dash-graph--options {
  display: none;
  visibility: hidden;
}
.dash-graph--options-menu {
  position: absolute;
  top: ($dash-graph-heading + $dash-graph-options-arrow);
  left: 50%;
  transform: translateX(-50%);
  display: block;
  z-index: 11;
  list-style: none;
  padding: 0;
  margin: 0;
  width: 90px;
  visibility: hidden;
  transition-property: all;

  > li {
    @include no-user-select;
    position: relative;
    width: 100%;
    height: 28px;
    line-height: 28px;
    background-color: $g5-pepper;
    padding: 0 11px;
    margin: 0;
    text-align: left;
    color: $g15-platinum;
    opacity: 0;
    transition:
      opacity 0.25s ease,
      color 0.25s ease,
      background-color 0.25s ease;

    &:first-child {
      border-radius: $radius $radius 0 0;

      &:before {
        content: '';
        width: 0;
        height: 0;
        border-width: $dash-graph-options-arrow;
        border-style: solid;
        border-color: transparent transparent $g5-pepper transparent;
        position: absolute;
        left: 50%;
        transform: translateX(-50%);
        top: -($dash-graph-options-arrow * 2);
      }
    }
    &:last-child {
      border-radius: 0 0 $radius $radius;
    }

    &:hover {
      cursor: pointer;
      background-color: $g7-graphite;
      color: $g20-white;
    }
  }
}

/* Menu Open State */
.dash-graph--options.dash-graph--options-show {
  z-index: 11;
  > .btn {
    color: $g20-white;
    background-color: $g5-pepper !important;
  }
  .dash-graph--options-menu { visibility: visible; }
  .dash-graph--options-menu > li { opacity: 1; }
}



.graph-panel__refreshing {
  position: absolute;
  top: -18px !important;
  transform: translate(0,0);
  right: 50%;
  transform: translateX(50%);
  width: 16px;
  height: 18px;

  > div {
    width: 4px;
    height: 4px;
    background-color: $g6-smoke;
    border-radius: 50%;
    position: absolute;
    top: 50%;
    transform: translate(-50%,-50%);
  }

  div:nth-child(1) {left: 0; animation: refreshingSpinnerA 0.8s cubic-bezier(0.645, 0.045, 0.355, 1) infinite; }
  div:nth-child(2) {left: 50%; animation: refreshingSpinnerB 0.8s cubic-bezier(0.645, 0.045, 0.355, 1) infinite; }
  div:nth-child(3) {left: 100%; animation: refreshingSpinnerC 0.8s cubic-bezier(0.645, 0.045, 0.355, 1) infinite;}
}

/*
  Dashboard Edit Mode
  ------------------------------------------------------
*/
.react-grid-placeholder {
  @include gradient-diag-down($c-pool,$c-comet);
  border: 0 !important;
  opacity: 0.3;
  z-index: 2;
  border-radius: $radius !important;
}
.react-grid-item {
  &.resizing {
    background-color: fade-out($g3-castle,0.09);
    border-color: $c-pool;
    border-image-slice: 3%;
    border-image-repeat: initial;
    border-image-outset: 0;
    border-image-width: 2px;
    border-image-source: url(data:image/png;base64,iVBORw0KGgoAAAANSUhEUgAAAGQAAABkCAYAAABw4pVUAAAAGXRFWHRTb2Z0d2FyZQBBZG9iZSBJbWFnZVJlYWR5ccllPAAAAyhpVFh0WE1MOmNvbS5hZG9iZS54bXAAAAAAADw/eHBhY2tldCBiZWdpbj0i77u/IiBpZD0iVzVNME1wQ2VoaUh6cmVTek5UY3prYzlkIj8+IDx4OnhtcG1ldGEgeG1sbnM6eD0iYWRvYmU6bnM6bWV0YS8iIHg6eG1wdGs9IkFkb2JlIFhNUCBDb3JlIDUuNi1jMDY3IDc5LjE1Nzc0NywgMjAxNS8wMy8zMC0yMzo0MDo0MiAgICAgICAgIj4gPHJkZjpSREYgeG1sbnM6cmRmPSJodHRwOi8vd3d3LnczLm9yZy8xOTk5LzAyLzIyLXJkZi1zeW50YXgtbnMjIj4gPHJkZjpEZXNjcmlwdGlvbiByZGY6YWJvdXQ9IiIgeG1sbnM6eG1wPSJodHRwOi8vbnMuYWRvYmUuY29tL3hhcC8xLjAvIiB4bWxuczp4bXBNTT0iaHR0cDovL25zLmFkb2JlLmNvbS94YXAvMS4wL21tLyIgeG1sbnM6c3RSZWY9Imh0dHA6Ly9ucy5hZG9iZS5jb20veGFwLzEuMC9zVHlwZS9SZXNvdXJjZVJlZiMiIHhtcDpDcmVhdG9yVG9vbD0iQWRvYmUgUGhvdG9zaG9wIENDIDIwMTUgKE1hY2ludG9zaCkiIHhtcE1NOkluc3RhbmNlSUQ9InhtcC5paWQ6MTg0NjVDRkVGMEVFMTFFNkE0QjVFRTJGNEI1ODc0RDMiIHhtcE1NOkRvY3VtZW50SUQ9InhtcC5kaWQ6MTg0NjVDRkZGMEVFMTFFNkE0QjVFRTJGNEI1ODc0RDMiPiA8eG1wTU06RGVyaXZlZEZyb20gc3RSZWY6aW5zdGFuY2VJRD0ieG1wLmlpZDoxODQ2NUNGQ0YwRUUxMUU2QTRCNUVFMkY0QjU4NzREMyIgc3RSZWY6ZG9jdW1lbnRJRD0ieG1wLmRpZDoxODQ2NUNGREYwRUUxMUU2QTRCNUVFMkY0QjU4NzREMyIvPiA8L3JkZjpEZXNjcmlwdGlvbj4gPC9yZGY6UkRGPiA8L3g6eG1wbWV0YT4gPD94cGFja2V0IGVuZD0iciI/PpeetfIAAAMnSURBVHja7N1PatwwFMfxJ5NlKT1DIfQKWZfSA/Q0hexDL9McoOQAPUKglwhp6dZ9Ho/HfyTZs6l+b/E1GDm27IH5oH9Pyji9//7XfLtNZt88/eT722TzlvrFseXHaXFmypuO8vd5nmW6nyeNefrKfZv7i9f75blU/NzafXvns2dV7tl8zqsnT55+9f3Xjf/xwQ9+evou+xLB+N8Ydi4AX3z/6PnvOj94AEOGMV/rB4P00J2rKTC0GNOTPne0GWEwhv1NB0YYjNPWgREHI00gYMTAOIGAEQdjuKcDIw7GXGWBEQJjrLLACIORrFBlgaHDsG2VBYYWY1VlgaHHSH3WqIOhxLB1ow6GGmPRqIMRAeMMAkYUDFuGTsDQYwxP6MCIg1Hp9oKhwih0e8FQYthuLAuM5hj1WBYYEoxUjGWBIcOwrFEHQ4qxLiFgyDFOvSww4mCM8yFghMEoDgzB0GGk2owhGBoMq5UQMDQYxRIChg4ja0PA0GLYMrgIhh7jUkLAiIExV1lghMA4GBiC0RrjNIULRhyMysAQDBVGYWAIhhJjM6cOhhpjUULAiIAxr1wEIwTGPDAEIwTGWGWBEQajHu0FQ4JRjvaCIcPIo71gSDHW0V4w5Bj5SB0MKUZxoRwYOoxsPgQMLcZqPgQMPUaxUQdDh2HVcQgYEoxUHIeAIcPIqywwpBjrKgsMOcb8f+pghMDIwu9gaDFWI3Uw9Bg2N+pgRMA497LAiIJRXf0OhgajuPodDB3G1dFeMNpgXBXtBaMdxmG0F4y2GLvRXjDaY2wGhmCoMawU7QVDh5G20V4wtBjzwBCMEBiXVx6BEQPjsJcFRluM3V4WGO0xqr0sMDQYVuplgaHDWL1YEgw9hi17WWDoMVJ1ChcMCYYVp3DBkGFUl5KCocGw6deAwIiBYUfBRTDaYmTdXjC0GFYLLoKhwSj+cAAYOgzbBhfB0GKsgotg6DGuWrkIRjuMudsLRgiMsQ0BIwzG5ZVHYMTAmKqsVzBiYPj2Z+j2PoERAmM4/2MoIfe+v4Ahx3jx5H4AefYLd37q0Y9/g9EcY/jOHz11A3v+J8AA9wisahRCWTQAAAAASUVORK5CYII=);
    z-index: 3;

    & > .react-resizable-handle {
      &:before, &:after {
        background-color: $c-comet;
      }
    }
  }
  &.react-draggable-dragging {
    background-color: fade-out($g3-castle,0.09);
    border-color: $c-pool;
    border-image-slice: 3%;
    border-image-repeat: initial;
    border-image-outset: 0;
    border-image-width: 2px;
    border-image-source: url(data:image/png;base64,iVBORw0KGgoAAAANSUhEUgAAAGQAAABkCAYAAABw4pVUAAAAGXRFWHRTb2Z0d2FyZQBBZG9iZSBJbWFnZVJlYWR5ccllPAAAAyhpVFh0WE1MOmNvbS5hZG9iZS54bXAAAAAAADw/eHBhY2tldCBiZWdpbj0i77u/IiBpZD0iVzVNME1wQ2VoaUh6cmVTek5UY3prYzlkIj8+IDx4OnhtcG1ldGEgeG1sbnM6eD0iYWRvYmU6bnM6bWV0YS8iIHg6eG1wdGs9IkFkb2JlIFhNUCBDb3JlIDUuNi1jMDY3IDc5LjE1Nzc0NywgMjAxNS8wMy8zMC0yMzo0MDo0MiAgICAgICAgIj4gPHJkZjpSREYgeG1sbnM6cmRmPSJodHRwOi8vd3d3LnczLm9yZy8xOTk5LzAyLzIyLXJkZi1zeW50YXgtbnMjIj4gPHJkZjpEZXNjcmlwdGlvbiByZGY6YWJvdXQ9IiIgeG1sbnM6eG1wPSJodHRwOi8vbnMuYWRvYmUuY29tL3hhcC8xLjAvIiB4bWxuczp4bXBNTT0iaHR0cDovL25zLmFkb2JlLmNvbS94YXAvMS4wL21tLyIgeG1sbnM6c3RSZWY9Imh0dHA6Ly9ucy5hZG9iZS5jb20veGFwLzEuMC9zVHlwZS9SZXNvdXJjZVJlZiMiIHhtcDpDcmVhdG9yVG9vbD0iQWRvYmUgUGhvdG9zaG9wIENDIDIwMTUgKE1hY2ludG9zaCkiIHhtcE1NOkluc3RhbmNlSUQ9InhtcC5paWQ6MTg0NjVDRkVGMEVFMTFFNkE0QjVFRTJGNEI1ODc0RDMiIHhtcE1NOkRvY3VtZW50SUQ9InhtcC5kaWQ6MTg0NjVDRkZGMEVFMTFFNkE0QjVFRTJGNEI1ODc0RDMiPiA8eG1wTU06RGVyaXZlZEZyb20gc3RSZWY6aW5zdGFuY2VJRD0ieG1wLmlpZDoxODQ2NUNGQ0YwRUUxMUU2QTRCNUVFMkY0QjU4NzREMyIgc3RSZWY6ZG9jdW1lbnRJRD0ieG1wLmRpZDoxODQ2NUNGREYwRUUxMUU2QTRCNUVFMkY0QjU4NzREMyIvPiA8L3JkZjpEZXNjcmlwdGlvbj4gPC9yZGY6UkRGPiA8L3g6eG1wbWV0YT4gPD94cGFja2V0IGVuZD0iciI/PpeetfIAAAMnSURBVHja7N1PatwwFMfxJ5NlKT1DIfQKWZfSA/Q0hexDL9McoOQAPUKglwhp6dZ9Ho/HfyTZs6l+b/E1GDm27IH5oH9Pyji9//7XfLtNZt88/eT722TzlvrFseXHaXFmypuO8vd5nmW6nyeNefrKfZv7i9f75blU/NzafXvns2dV7tl8zqsnT55+9f3Xjf/xwQ9+evou+xLB+N8Ydi4AX3z/6PnvOj94AEOGMV/rB4P00J2rKTC0GNOTPne0GWEwhv1NB0YYjNPWgREHI00gYMTAOIGAEQdjuKcDIw7GXGWBEQJjrLLACIORrFBlgaHDsG2VBYYWY1VlgaHHSH3WqIOhxLB1ow6GGmPRqIMRAeMMAkYUDFuGTsDQYwxP6MCIg1Hp9oKhwih0e8FQYthuLAuM5hj1WBYYEoxUjGWBIcOwrFEHQ4qxLiFgyDFOvSww4mCM8yFghMEoDgzB0GGk2owhGBoMq5UQMDQYxRIChg4ja0PA0GLYMrgIhh7jUkLAiIExV1lghMA4GBiC0RrjNIULRhyMysAQDBVGYWAIhhJjM6cOhhpjUULAiIAxr1wEIwTGPDAEIwTGWGWBEQajHu0FQ4JRjvaCIcPIo71gSDHW0V4w5Bj5SB0MKUZxoRwYOoxsPgQMLcZqPgQMPUaxUQdDh2HVcQgYEoxUHIeAIcPIqywwpBjrKgsMOcb8f+pghMDIwu9gaDFWI3Uw9Bg2N+pgRMA497LAiIJRXf0OhgajuPodDB3G1dFeMNpgXBXtBaMdxmG0F4y2GLvRXjDaY2wGhmCoMawU7QVDh5G20V4wtBjzwBCMEBiXVx6BEQPjsJcFRluM3V4WGO0xqr0sMDQYVuplgaHDWL1YEgw9hi17WWDoMVJ1ChcMCYYVp3DBkGFUl5KCocGw6deAwIiBYUfBRTDaYmTdXjC0GFYLLoKhwSj+cAAYOgzbBhfB0GKsgotg6DGuWrkIRjuMudsLRgiMsQ0BIwzG5ZVHYMTAmKqsVzBiYPj2Z+j2PoERAmM4/2MoIfe+v4Ahx3jx5H4AefYLd37q0Y9/g9EcY/jOHz11A3v+J8AA9wisahRCWTQAAAAASUVORK5CYII=);
    cursor: move;
    &:hover {
      cursor: move;
    }

    .dash-graph--heading {
      background-color: $g5-pepper;
      cursor: move;
    }
  }
  & > .react-resizable-handle {
    background-image: none;
    cursor: nwse-resize;

    &:before,
    &:after {
      content: '';
      display: block;
      position: absolute;
      height: 2px;
      background-color: $g6-smoke;
      transition: background-color 0.25s ease;
      top: 50%;
      left: 50%;
    }
    &:before {
      width: 20px;
      transform: translate(-50%,-50%) rotate(-45deg);
    }
    &:after {
      width: 12px;
      transform: translate(-3px,2px) rotate(-45deg);
    }
    &:hover {
      &:before, &:after {
        background-color: $c-comet;
      }
    }
  }
}

/*
  Template Control Bar
  ------------------------------------------------------
*/
@import '../components/template-control-bar';

/*
  Overylay Technology (Cell Edit Mode)
  ------------------------------------------------------
*/
@import 'overlay-technology';

/*
  Template Variables Manager
  ------------------------------------------------------
*/
@import '../components/template-variables-manager';

/*
  Write Data Form
  ------------------------------------------------------
*/
@import '../components/write-data-form';<|MERGE_RESOLUTION|>--- conflicted
+++ resolved
@@ -176,10 +176,6 @@
 .dash-graph--options {
   width: $dash-graph-heading;
   position: absolute;
-<<<<<<< HEAD
-  z-index: 1;
-=======
->>>>>>> dcaabe10
   right: 0px;
   top: 0px;
   text-align: center;
@@ -267,7 +263,6 @@
 
 /* Menu Open State */
 .dash-graph--options.dash-graph--options-show {
-  z-index: 11;
   > .btn {
     color: $g20-white;
     background-color: $g5-pepper !important;
